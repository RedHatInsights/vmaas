#!/usr/bin/python

from tornado.ioloop import IOLoop
import tornado.web
import ujson
import os

from database import Database
from cve import CveAPI
from repos import RepoAPI
from updates import UpdatesAPI
from errata import ErrataAPI


class DocHandler(tornado.web.RequestHandler):
    DOC_MSG = """Example of passing input data as a file: <br />
                 curl -F file=@/path/to/json_file http://hostname:8080/api/v1/updates/ <br /> <br />

                 Example of passing imput data as a body of POST request: <br />
                 curl -d "@/path/to/json_file" -H "Content-Type: application/json" -X POST http://hostname:8080/api/v1/updates/
              """
    def get(self):
        self.write(self.DOC_MSG)


class JsonHandler(tornado.web.RequestHandler):
    def get(self):
        index = self.request.uri.rfind('/')
        name = self.request.uri[index + 1:]

        response = self.process_string(name)
        self.write(ujson.dumps(response))

    def post(self):
        # extract input JSON from POST request
        json_data = ''
        # check if JSON is passed as a file or as a body of POST request
        if self.request.files:
            json_data = self.request.files['file'][0]['body']  # pick up only first file (index 0)
        elif self.request.body:
            json_data = self.request.body

        # fill response with packages
        try:
            data = ujson.loads(json_data)
            response = self.process_list(data)
            self.write(ujson.dumps(response))
        except ValueError:
            self.set_status(400, reason='Error: malformed input JSON.')


class UpdatesHandler(JsonHandler):
    def process_string(self, data):
        return self.application.updatesapi.process_list({'package_list': [data]})

    def process_list(self, data):
        return self.application.updatesapi.process_list(data)

class CVEHandler(JsonHandler):
    def process_string(self, data):
        return self.application.cveapi.process_list({'cve_list': [data]})

    def process_list(self, data):
        return self.application.cveapi.process_list(data)

class ReposHandler(JsonHandler):
    def process_string(self, data):
        return self.application.repoapi.process_list({'repository_list': [data]})

    def process_list(self, data):
        return self.application.repoapi.process_list(data)

class ErrataHandler(JsonHandler):
    def process_string(self, data):
        return self.application.errataapi.process_list({'errata_list': [data]})

    def process_list(self, data):
        return self.application.errataapi.process_list(data)


class Application(tornado.web.Application):
    def __init__(self):
        handlers = [
            (r"/?", DocHandler),
            (r"/api/v1/updates/?", UpdatesHandler),  # POST request
            (r"/api/v1/updates/[a-zA-Z0-9-._:]+", UpdatesHandler),  # GET request with package name
            (r"/api/v1/cves/?", CVEHandler),
            (r"/api/v1/cves/[a-zA-Z0-9*-]+", CVEHandler),
            (r"/api/v1/repos/?", ReposHandler),
<<<<<<< HEAD
            (r"/api/v1/repos/[a-zA-Z0-9*-_]+", ReposHandler)
=======
            (r"/api/v1/repos/[a-zA-Z0-9*-_]+/?", ReposHandler),
            (r"/api/v1/errata/?", ErrataHandler),  # POST request
            (r"/api/v1/errata/[a-zA-Z0-9*-:]+", ErrataHandler) # GET request
>>>>>>> 702c13c4
        ]
        cursor = Database().cursor()
        self.updatesapi = UpdatesAPI(cursor)
        self.cveapi = CveAPI(cursor)
        self.repoapi = RepoAPI(cursor)
        self.errataapi = ErrataAPI(cursor)
        tornado.web.Application.__init__(self, handlers)


def main():
    app = Application()
    app.listen(8080)
    IOLoop.instance().start()

if __name__ == '__main__':
    main()<|MERGE_RESOLUTION|>--- conflicted
+++ resolved
@@ -87,13 +87,9 @@
             (r"/api/v1/cves/?", CVEHandler),
             (r"/api/v1/cves/[a-zA-Z0-9*-]+", CVEHandler),
             (r"/api/v1/repos/?", ReposHandler),
-<<<<<<< HEAD
             (r"/api/v1/repos/[a-zA-Z0-9*-_]+", ReposHandler)
-=======
-            (r"/api/v1/repos/[a-zA-Z0-9*-_]+/?", ReposHandler),
             (r"/api/v1/errata/?", ErrataHandler),  # POST request
             (r"/api/v1/errata/[a-zA-Z0-9*-:]+", ErrataHandler) # GET request
->>>>>>> 702c13c4
         ]
         cursor = Database().cursor()
         self.updatesapi = UpdatesAPI(cursor)
