""""
Module containing classes for fetching/importing cvemap metadata from/into database.
"""
from psycopg2.extras import execute_values

from database.cve_common import CveStoreCommon
from common.dateutil import format_datetime
from mnm import FAILED_IMPORT_CVE, FAILED_UPDATE_CVE


class CvemapStore(CveStoreCommon):
    """
    Interface to store cve list metadata (e.g lastmodified).
    """
    UPDATED_KEY = 'redhatcve:updated'

    def lastmodified(self):
        """
        Fetch lastmodified date for cvemap we've downloaded in the past.
        """
        cur = self.conn.cursor()
        cur.execute("select value from metadata where key = %s", (self.UPDATED_KEY,))
        row = cur.fetchone()
        lastmodified = row[0] if row else None
        cur.close()
        return lastmodified

    def _save_lastmodified(self, lastmodified):
        lastmodified = format_datetime(lastmodified)
        cur = self.conn.cursor()
        # Update timestamp
        cur.execute("update metadata set value = %s where key = %s",
                    (lastmodified, self.UPDATED_KEY,))
        if cur.rowcount < 1:
            cur.execute("insert into metadata (key, value) values (%s, %s)",
                        (self.UPDATED_KEY, lastmodified))
        cur.close()
        self.conn.commit()

    def _import_cves(self, to_import, cve_data):
        if to_import:
            cur = self.conn.cursor()
            try:
                execute_values(cur, """insert into cve (name, description, impact_id,
                                                        published_date, modified_date,
                                                        cvss3_score, cvss3_metrics, iava,
                                                        redhat_url, secondary_url, source_id,
                                                        cvss2_score, cvss2_metrics)
                                              values %s on conflict on constraint cve_name_key
                                              do update set source_id = (select id from cve_source
                                                                         where name = 'Red Hat')
                                              returning cve.id, cve.name""",
                               list(to_import), page_size=len(to_import))
                for row in cur.fetchall():
                    cve_data[row[1]]["id"] = row[0]
                self.conn.commit()
            except Exception:  # pylint: disable=broad-except
                self.logger.exception("Failure while importing CVEs")
                FAILED_IMPORT_CVE.inc()
                self.conn.rollback()
            finally:
                cur.close()

    def _update_cves(self, to_update):
        if to_update:
            cur = self.conn.cursor()
            try:
                tmpl_str = b"(%s, %s, %s, %s::int, %s, %s, %s::numeric, %s, %s, %s, %s, %s::int, %s::numeric, %s)"
                execute_values(cur,
                               """update cve set name = v.name,
                                                 description = v.description,
                                                 impact_id = v.impact_id,
                                                 published_date = v.published_date,
                                                 modified_date = v.modified_date,
                                                 redhat_url = v.redhat_url,
                                                 secondary_url = v.secondary_url,
                                                 cvss2_score = v.cvss2_score,
                                                 cvss2_metrics = v.cvss2_metrics,
                                                 cvss3_score = v.cvss3_score,
                                                 cvss3_metrics = v.cvss3_metrics,
                                                 iava = v.iava,
                                                 source_id = v.source_id
                                  from (values %s)
                                  as v(id, name, description, impact_id, published_date, modified_date,
                                  cvss3_score, cvss3_metrics, iava, redhat_url, secondary_url, source_id,
                                  cvss2_score, cvss2_metrics)
                                  where cve.id = v.id """,
                               list(to_update), page_size=len(to_update), template=tmpl_str)
            except Exception:  # pylint: disable=broad-except
                self.logger.exception("Failure while updating CVEs")
                FAILED_UPDATE_CVE.inc()
                self.conn.rollback()
            finally:
                cur.close()

    def _set_null_source_cves(self, to_delete):
        if to_delete:
            cur = self.conn.cursor()
            try:
                execute_values(cur, """update cve set source_id = null where id in (%s)""",
                               to_delete, page_size=len(to_delete))
                self.conn.commit()
            except Exception:  # pylint: disable=broad-except
                self.logger.exception("Failure while deleting CVEs")
                self.conn.rollback()
            finally:
                cur.close()

<<<<<<< HEAD
=======
    def _set_null_source_cves(self, to_delete):
        if to_delete:
            cur = self.conn.cursor()
            try:
                execute_values(cur, """update cve set source_id = null where id in (%s)""",
                               to_delete, page_size=len(to_delete))
                self.conn.commit()
            except Exception:  # pylint: disable=broad-except
                self.logger.exception("Failure while deleting CVEs")
                self.conn.rollback()
            finally:
                cur.close()

>>>>>>> 1a01d614
    def _populate_cves(self, cvemap):  # pylint: disable=too-many-branches
        cve_impact_map = self._populate_cve_impacts()
        rh_source_id = self._get_source_id('Red Hat')
        cur = self.conn.cursor()
        cve_data = cvemap.list_cves()
        cur.execute("""select cve.id, cve.name, source_id,
                                 description, impact_id,
                                 published_date, modified_date,
                                 cvss3_score, cvss3_metrics,
                                 iava, redhat_url,
                                 secondary_url, source_id,
                                 cvss2_score, cvss2_metrics
<<<<<<< HEAD
                                 from cve""")
=======
                                 from cve where source_id = %s""", (rh_source_id,))
>>>>>>> 1a01d614
        #
        # find and merge cves that have already been loaded
        #
        # fields we care about potentially merging include:
        # [3]description,
        # [5]published_date, [6]modified_date,
        # [7]cvss3_score, [8]cvss3_metrics,
        # [9]iava, [10]redhat_url, [11]secondary_url,
        # [13]cvss2_score, [14]cvss2_metrics,
        cols = {
            'description':3,
            'published_date':5,
            'modified_date':6,
            'cvss3_score':7,
            'cvss3_metrics': 8,
            'iava':9,
            'redhat_url':10,
            'secondary_url':11,
            'cvss2_score':13,
            'cvss2_metrics': 14}

        to_delete = []
        for a_db_row in cur.fetchall():
            # cve_data[row[1]] = incoming-cve-with-same-name-as-from-db
            # skip id, name, source_id (they are *always* filled in
            # for rest, use incoming unless null, then use from-db
            db_name = a_db_row[1]
            db_id = a_db_row[0]
            if db_name in cve_data:
                cve_data[db_name]["id"] = db_id
                for a_key in cols:
                    if not a_key in cve_data[db_name]:
                        cve_data[db_name][a_key] = None
                    if not cve_data[db_name][a_key]:
                        cve_data[db_name][a_key] = a_db_row[cols[a_key]]
            else:
                to_delete.append((db_id,))

        to_import = []
        to_update = []
        # now, deal with all items
        for name, values in cve_data.items():
            values["impact_id"] = cve_impact_map[values["impact"].capitalize()] \
                        if values["impact"] is not None else cve_impact_map["None"]
            # make sure everyting has all the keys, even if val is empty
            for a_key in cols:
                if not a_key in values:
                    values[a_key] = None

            item = (name, values["description"], values["impact_id"], values["published_date"],
                    values["modified_date"], values["cvss3_score"], values["cvss3_metrics"], values["iava"],
                    values["redhat_url"], values["secondary_url"], rh_source_id,
                    values["cvss2_score"], values["cvss2_metrics"])
            # if we have an 'id', it means we're already in the db
            if "id" in values:
                to_update.append((values["id"],) + item)
            else:
                to_import.append(item)
        cur.close()
        self.logger.debug("CVEs to import: %d", len(to_import))
        self.logger.debug("CVEs to update: %d", len(to_update))
        self.logger.debug("CVEs to delete: %d", len(to_delete))

        self._import_cves(to_import, cve_data)

        self._update_cves(to_update)

        self._set_null_source_cves(to_delete)

        cur = self.conn.cursor()
        try:
            self._populate_cwes(cur, cve_data)
            self.conn.commit()
        except Exception: # pylint: disable=broad-except
            self.logger.exception("Failure when populating CWEs")
            self.conn.rollback()
        finally:
            cur.close()

    def store(self, cvemap):
        """
        Store list of CVEs in the database.
        """
        self.logger.info("Syncing CVE map.")
        self._save_lastmodified(cvemap.get_lastmodified())
        self.logger.debug("Syncing CVEs: %s", cvemap.get_cve_count())
        self._populate_cves(cvemap)
        self.logger.debug("Syncing CVEs finished.")<|MERGE_RESOLUTION|>--- conflicted
+++ resolved
@@ -46,10 +46,7 @@
                                                         cvss3_score, cvss3_metrics, iava,
                                                         redhat_url, secondary_url, source_id,
                                                         cvss2_score, cvss2_metrics)
-                                              values %s on conflict on constraint cve_name_key
-                                              do update set source_id = (select id from cve_source
-                                                                         where name = 'Red Hat')
-                                              returning cve.id, cve.name""",
+                                              values %s returning id, name""",
                                list(to_import), page_size=len(to_import))
                 for row in cur.fetchall():
                     cve_data[row[1]]["id"] = row[0]
@@ -106,22 +103,6 @@
             finally:
                 cur.close()
 
-<<<<<<< HEAD
-=======
-    def _set_null_source_cves(self, to_delete):
-        if to_delete:
-            cur = self.conn.cursor()
-            try:
-                execute_values(cur, """update cve set source_id = null where id in (%s)""",
-                               to_delete, page_size=len(to_delete))
-                self.conn.commit()
-            except Exception:  # pylint: disable=broad-except
-                self.logger.exception("Failure while deleting CVEs")
-                self.conn.rollback()
-            finally:
-                cur.close()
-
->>>>>>> 1a01d614
     def _populate_cves(self, cvemap):  # pylint: disable=too-many-branches
         cve_impact_map = self._populate_cve_impacts()
         rh_source_id = self._get_source_id('Red Hat')
@@ -134,11 +115,7 @@
                                  iava, redhat_url,
                                  secondary_url, source_id,
                                  cvss2_score, cvss2_metrics
-<<<<<<< HEAD
                                  from cve""")
-=======
-                                 from cve where source_id = %s""", (rh_source_id,))
->>>>>>> 1a01d614
         #
         # find and merge cves that have already been loaded
         #
@@ -149,15 +126,15 @@
         # [9]iava, [10]redhat_url, [11]secondary_url,
         # [13]cvss2_score, [14]cvss2_metrics,
         cols = {
-            'description':3,
-            'published_date':5,
-            'modified_date':6,
-            'cvss3_score':7,
+            'description': 3,
+            'published_date': 5,
+            'modified_date': 6,
+            'cvss3_score': 7,
             'cvss3_metrics': 8,
-            'iava':9,
-            'redhat_url':10,
-            'secondary_url':11,
-            'cvss2_score':13,
+            'iava': 9,
+            'redhat_url': 10,
+            'secondary_url': 11,
+            'cvss2_score': 13,
             'cvss2_metrics': 14}
 
         to_delete = []
